--- conflicted
+++ resolved
@@ -80,19 +80,10 @@
 )
 
 var (
-<<<<<<< HEAD
-	DifficultyBoundDivisor   = big.NewInt(2048)       // The bound divisor of the difficulty, used in the update calculations.
-	GenesisDifficulty        = big.NewInt(99999999)   // Difficulty of the Genesis block.
-	MinimumDifficultyGenesis = big.NewInt(99999999)   // The minimum that the difficulty may ever be
-	MinimumDifficultyHF1     = big.NewInt(100001792)  // The minimum that the difficulty may ever be (changed to a nice multiple of 2048).
-	MinimumDifficultyHF3     = big.NewInt(3157006432) // The minimum that the difficulty may ever be after HF3
-	DurationLimit            = big.NewInt(240)        // Target block duration in seconds
-=======
 	DifficultyBoundDivisor   = big.NewInt(2048)           // The bound divisor of the difficulty, used in the update calculations.
 	GenesisDifficulty        = big.NewInt(99999999)       // Difficulty of the Genesis block.
 	MinimumDifficultyGenesis = big.NewInt(99999999)       // The minimum that the difficulty may ever be
 	MinimumDifficultyHF1     = big.NewInt(100001792)      // The minimum that the difficulty may ever be (changed to a nice multiple of 2048).
 	MinimumDifficultyHF3     = big.NewInt(100001792 * 10) // The minimum that the difficulty may ever be (changed to a nice multiple of 2048).
 	DurationLimit            = big.NewInt(240)            // The decision boundary on the blocktime duration used to determine whether difficulty should go up or not.
->>>>>>> 7b36d738
 )