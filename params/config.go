// Copyright 2016 The aquachain Authors
// This file is part of the aquachain library.
//
// The aquachain library is free software: you can redistribute it and/or modify
// it under the terms of the GNU Lesser General Public License as published by
// the Free Software Foundation, either version 3 of the License, or
// (at your option) any later version.
//
// The aquachain library is distributed in the hope that it will be useful,
// but WITHOUT ANY WARRANTY; without even the implied warranty of
// MERCHANTABILITY or FITNESS FOR A PARTICULAR PURPOSE. See the
// GNU Lesser General Public License for more details.
//
// You should have received a copy of the GNU Lesser General Public License
// along with the aquachain library. If not, see <http://www.gnu.org/licenses/>.

package params

import (
	"fmt"
	"math/big"

	"gitlab.com/aquachain/aquachain/common"
)

var (
	MainnetGenesisHash = common.HexToHash("0x381c8d2c3e3bc702533ee504d7621d510339cafd830028337a4b532ff27cd505") // Mainnet genesis hash to enforce below configs on
	//MainnetGenesisHash = common.HexToHash("0x2461b9b2e5b57ed037fe99f470511c6dbef8e0ed976b3f3197ae689f5b100a9b") // Mainnet genesis hash to enforce below configs on
	TestnetGenesisHash = common.HexToHash("0xa8773cb7d32b8f7e1b32b0c2c8b735c293b8936dd3760c15afc291a23eb0cf88") // Testnet genesis hash to enforce below configs on
)
var (
	AquachainHF = ForkMap{
		0: big.NewInt(3000),  // HF0
		1: big.NewInt(3600),  // increase min difficulty to the next multiple of 2048
		2: big.NewInt(7200),  // use simple difficulty algo (240 seconds)
		3: big.NewInt(13026), // increase min difficulty for anticipation of gpu mining
		4: big.NewInt(21800), // HF4
		5: big.NewInt(22800), // HF5 argonated (argon2id)
		6: big.NewInt(36000), // HF6 divisor increase
		7: big.NewInt(36050), // eip 155, 158
		//8: big.NewInt(72000), // increase argon2id memory params (256mb)
		//9: big.NewInt(144000), // increase argon2id memory params alternate
	}

	// Testnet now is HF6, avoiding the block #3 (HF3) difficulty bomb
	TestnetHF = ForkMap{
		//0: big.NewInt(0),  //  hf0 had no changes
		//1: big.NewInt(1),  // increase min difficulty to the next multiple of 2048
		//2: big.NewInt(2),  // use simple difficulty algo (240 seconds)
		//3: big.NewInt(3),  // increase min difficulty for anticipation of gpu mining
		//4: big.NewInt(4),  // HF4
		5: big.NewInt(5),  // HF5
		6: big.NewInt(6),  // noop in testnet
		7: big.NewInt(25), // eip 155, 158
		8: big.NewInt(80), // increase argon2id memory params
<<<<<<< HEAD
		//9: big.NewInt(90), // increase argon2id memory params
=======
		//		9: big.NewInt(90), // increase argon2id memory params
>>>>>>> 4f26cc67
	}

	Testnet2HF = ForkMap{
		// 0, 1, 2, 3 were difficulty algo changes
		// 4: big.NewInt(0), irrelevant in testnet
		5: big.NewInt(0), // argon2id 1,1,1
		6: big.NewInt(0), // divisor increase
		7: big.NewInt(0), // eip 155, 158
		8: big.NewInt(8), // argon2id 1,256m,1
		//9: big.NewInt(9), // argon2id 1,512m,1 alternate
	}
)
var (
	// MainnetChainConfig is the chain parameters to run a node on the main network.
	MainnetChainConfig = &ChainConfig{
		ChainId:        big.NewInt(61717561),
		HomesteadBlock: big.NewInt(0),
		EIP150Block:    big.NewInt(0),
		EIP155Block:    AquachainHF[7],
		EIP158Block:    AquachainHF[7],
		ByzantiumBlock: AquachainHF[7],
		Aquahash:       new(AquahashConfig),
		HF:             AquachainHF,
	}

	// TestnetChainConfig contains the chain parameters to run a node on the Aquachain test network.
	TestnetChainConfig = &ChainConfig{
		ChainId:        big.NewInt(61616161),
		HomesteadBlock: big.NewInt(0),
		EIP150Block:    big.NewInt(0),
		EIP155Block:    TestnetHF[7],
		EIP158Block:    TestnetHF[7],
		ByzantiumBlock: TestnetHF[7],
		Aquahash:       new(AquahashConfig),
		HF:             TestnetHF,
	}

	// Testnet2ChainConfig contains the chain parameters to run a node on the Testnet2 test network.
	Testnet2ChainConfig = &ChainConfig{
		ChainId:        big.NewInt(4096),
		HomesteadBlock: big.NewInt(0),
		EIP150Block:    big.NewInt(0),
		EIP155Block:    Testnet2HF[7],
		EIP158Block:    Testnet2HF[7],
		ByzantiumBlock: Testnet2HF[7],
		Aquahash:       new(AquahashConfig),
		HF:             Testnet2HF,
	}

	// AllAquahashProtocolChanges contains every protocol change (EIPs) introduced
	// and accepted by the AquaChain core developers into the Aquahash consensus.
	//
	// This configuration is intentionally not using keyed fields to force anyone
	// adding flags to the config to also have to set these fields.
	AllAquahashProtocolChanges = &ChainConfig{big.NewInt(1337), big.NewInt(0), big.NewInt(0), common.Hash{}, big.NewInt(0), big.NewInt(0), big.NewInt(0), nil, new(AquahashConfig), TestnetHF}

	TestChainConfig = &ChainConfig{big.NewInt(1), big.NewInt(0), big.NewInt(0), common.Hash{}, big.NewInt(0), big.NewInt(0), big.NewInt(0), nil, new(AquahashConfig), TestnetHF}
	TestRules       = TestChainConfig.Rules(new(big.Int))
)

// ChainConfig is the core config which determines the blockchain settings.
//
// ChainConfig is stored in the database on a per block basis. This means
// that any network, identified by its genesis block, can have its own
// set of configuration options.
type ChainConfig struct {
	ChainId *big.Int `json:"chainId"` // Chain id identifies the current chain and is used for replay protection

	HomesteadBlock *big.Int `json:"homesteadBlock,omitempty"` // Homestead switch block (nil = no fork, 0 = already homestead)

	// EIP150 implements the Gas price changes (https://github.com/aquanetwork/EIPs/issues/150)
	EIP150Block *big.Int    `json:"eip150Block,omitempty"` // EIP150 HF block (nil = no fork)
	EIP150Hash  common.Hash `json:"eip150Hash,omitempty"`  // EIP150 HF hash (needed for header only clients as only gas pricing changed)

	EIP155Block *big.Int `json:"eip155Block,omitempty"` // EIP155 HF block
	EIP158Block *big.Int `json:"eip158Block,omitempty"` // EIP158 HF block

	ByzantiumBlock      *big.Int `json:"byzantiumBlock,omitempty"`      // Byzantium switch block (nil = no fork, 0 = already on byzantium)
	ConstantinopleBlock *big.Int `json:"constantinopleBlock,omitempty"` // Constantinople switch block (nil = no fork, 0 = already activated)

	// Various consensus engines
	Aquahash *AquahashConfig `json:"aquahash,omitempty"`

	// HF Scheduled Maintenance Hardforks
	HF ForkMap `json:"hf,omitempty"`
}

// AquahashConfig is the consensus engine configs for proof-of-work based sealing.
type AquahashConfig struct{}

// String implements the stringer interface, returning the consensus engine details.
func (c *AquahashConfig) String() string {
	return "aquahash"
}

// String implements the fmt.Stringer interface.
func (c *ChainConfig) String() string {
	var engine interface{}
	switch {
	case c.Aquahash != nil:
		engine = c.Aquahash
	default:
		engine = "unknown"
	}
	return fmt.Sprintf("{ChainID: %v EIP150: %v EIP155: %v EIP158: %v Byzantium: %v Engine: %v}",
		c.ChainId,
		c.EIP150Block,
		c.EIP155Block,
		c.EIP158Block,
		c.ByzantiumBlock,
		engine,
	)
}

// IsHF returns whether num is either equal to the hf block or greater.
func (c *ChainConfig) IsHF(hf int, num *big.Int) bool {
	if c.HF[hf] == nil {
		return false
	}
	return isForked(c.HF[hf], num)
}

// GetHF returns the height of input hf, can be nil.
func (c *ChainConfig) GetHF(hf int) *big.Int {
	if c.HF[hf] == nil {
		return nil
	}
	return c.HF[hf]
}

// NextHF returns the next scheduled hard fork block number
func (c *ChainConfig) NextHF(cur *big.Int) (hf int, atblock *big.Int) {
	if cur == nil {
		return 0, nil
	}
	for i := len(AquachainHF); i >= 0; i-- {
		if c.HF[i] != nil && cur.Cmp(c.HF[i]) < 0 {
			if c.HF[i-1] != nil && cur.Cmp(c.HF[i-1]) < 0 {
				continue
			}
			return i, c.HF[i]
		}
	}
	return 0, nil

}

// IsHomestead returns whether num is either equal to the homestead block or greater.
func (c *ChainConfig) IsHomestead(num *big.Int) bool {
	return isForked(c.HomesteadBlock, num)
}

func (c *ChainConfig) IsEIP150(num *big.Int) bool {
	return isForked(c.EIP150Block, num)
}

func (c *ChainConfig) IsEIP155(num *big.Int) bool {
	return isForked(c.EIP155Block, num)
}

func (c *ChainConfig) IsEIP158(num *big.Int) bool {
	return isForked(c.EIP158Block, num)
}

func (c *ChainConfig) IsByzantium(num *big.Int) bool {
	return isForked(c.ByzantiumBlock, num)
}

func (c *ChainConfig) IsConstantinople(num *big.Int) bool {
	return isForked(c.ConstantinopleBlock, num)
}

// GasTable returns the gas table corresponding to the current phase.
//
// The returned GasTable's fields shouldn't, under any circumstances, be changed.
func (c *ChainConfig) GasTable(num *big.Int) GasTable {
	if num == nil {
		return GasTableHomestead
	}
	switch {
	case c.IsHF(1, num):
		return GasTableHF1
	default:
		return GasTableHomestead
	}
}

// CheckCompatible checks whether scheduled fork transitions have been imported
// with a mismatching chain configuration.
func (c *ChainConfig) CheckCompatible(newcfg *ChainConfig, height uint64) *ConfigCompatError {
	bhead := new(big.Int).SetUint64(height)

	// Iterate checkCompatible to find the lowest conflict.
	var lasterr *ConfigCompatError
	for {
		err := c.checkCompatible(newcfg, bhead)
		if err == nil || (lasterr != nil && err.RewindTo == lasterr.RewindTo) {
			break
		}
		lasterr = err
		bhead.SetUint64(err.RewindTo)
	}
	return lasterr
}

func (c *ChainConfig) checkCompatible(newcfg *ChainConfig, head *big.Int) *ConfigCompatError {
	if isForkIncompatible(c.HomesteadBlock, newcfg.HomesteadBlock, head) {
		return newCompatError("Homestead fork block", c.HomesteadBlock, newcfg.HomesteadBlock)
	}
	if isForkIncompatible(c.EIP150Block, newcfg.EIP150Block, head) {
		return newCompatError("EIP150 fork block", c.EIP150Block, newcfg.EIP150Block)
	}
	if isForkIncompatible(c.EIP155Block, newcfg.EIP155Block, head) {
		return newCompatError("EIP155 fork block", c.EIP155Block, newcfg.EIP155Block)
	}
	if isForkIncompatible(c.EIP158Block, newcfg.EIP158Block, head) {
		return newCompatError("EIP158 fork block", c.EIP158Block, newcfg.EIP158Block)
	}
	if c.IsEIP158(head) && !configNumEqual(c.ChainId, newcfg.ChainId) {
		return newCompatError("EIP158 chain ID", c.EIP158Block, newcfg.EIP158Block)
	}
	if isForkIncompatible(c.ByzantiumBlock, newcfg.ByzantiumBlock, head) {
		return newCompatError("Byzantium fork block", c.ByzantiumBlock, newcfg.ByzantiumBlock)
	}
	if isForkIncompatible(c.ConstantinopleBlock, newcfg.ConstantinopleBlock, head) {
		return newCompatError("Constantinople fork block", c.ConstantinopleBlock, newcfg.ConstantinopleBlock)
	}
	return nil
}

// isForkIncompatible returns true if a fork scheduled at s1 cannot be rescheduled to
// block s2 because head is already past the fork.
func isForkIncompatible(s1, s2, head *big.Int) bool {
	return (isForked(s1, head) || isForked(s2, head)) && !configNumEqual(s1, s2)
}

// isForked returns whether a fork scheduled at block s is active at the given head block.
func isForked(s, head *big.Int) bool {
	if s == nil || head == nil {
		return false
	}
	return s.Cmp(head) <= 0
}

func configNumEqual(x, y *big.Int) bool {
	if x == nil {
		return y == nil
	}
	if y == nil {
		return x == nil
	}
	return x.Cmp(y) == 0
}

// ConfigCompatError is raised if the locally-stored blockchain is initialised with a
// ChainConfig that would alter the past.
type ConfigCompatError struct {
	What string
	// block numbers of the stored and new configurations
	StoredConfig, NewConfig *big.Int
	// the block number to which the local chain must be rewound to correct the error
	RewindTo uint64
}

func newCompatError(what string, storedblock, newblock *big.Int) *ConfigCompatError {
	var rew *big.Int
	switch {
	case storedblock == nil:
		rew = newblock
	case newblock == nil || storedblock.Cmp(newblock) < 0:
		rew = storedblock
	default:
		rew = newblock
	}
	err := &ConfigCompatError{what, storedblock, newblock, 0}
	if rew != nil && rew.Sign() > 0 {
		err.RewindTo = rew.Uint64() - 1
	}
	return err
}

func (err *ConfigCompatError) Error() string {
	return fmt.Sprintf("mismatching %s in database (have %d, want %d, rewindto %d)", err.What, err.StoredConfig, err.NewConfig, err.RewindTo)
}

// Rules wraps ChainConfig and is merely syntatic sugar or can be used for functions
// that do not have or require information about the block.
//
// Rules is a one time interface meaning that it shouldn't be used in between transition
// phases.
type Rules struct {
	ChainId                                   *big.Int
	IsHomestead, IsEIP150, IsEIP155, IsEIP158 bool
	IsByzantium                               bool
}

func (c *ChainConfig) Rules(num *big.Int) Rules {
	chainId := c.ChainId
	if chainId == nil {
		chainId = new(big.Int)
	}
	return Rules{ChainId: new(big.Int).Set(chainId), IsHomestead: c.IsHomestead(num), IsEIP150: c.IsEIP150(num), IsEIP155: c.IsEIP155(num), IsEIP158: c.IsEIP158(num), IsByzantium: c.IsByzantium(num)}
}<|MERGE_RESOLUTION|>--- conflicted
+++ resolved
@@ -53,11 +53,6 @@
 		6: big.NewInt(6),  // noop in testnet
 		7: big.NewInt(25), // eip 155, 158
 		8: big.NewInt(80), // increase argon2id memory params
-<<<<<<< HEAD
-		//9: big.NewInt(90), // increase argon2id memory params
-=======
-		//		9: big.NewInt(90), // increase argon2id memory params
->>>>>>> 4f26cc67
 	}
 
 	Testnet2HF = ForkMap{
