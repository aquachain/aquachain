--- conflicted
+++ resolved
@@ -185,11 +185,7 @@
 
 	// try keeping eth compatibility
 	if strings.HasPrefix(in.Method, "eth_") {
-<<<<<<< HEAD
 		in.Method = "aqua_" + in.Method[4:]
-=======
-		in.Method = strings.Replace(in.Method, "eth_", "aqua_", -1)
->>>>>>> cfebbdf0
 	}
 
 	if !strings.Contains(in.Method, "_") {
