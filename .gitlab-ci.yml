--- conflicted
+++ resolved
@@ -19,11 +19,6 @@
 
 test:
   script:
-<<<<<<< HEAD
-    - go get -v -u -t -d ./...
-    - build/env.sh go run build/ci.go test
-=======
     - echo $(go env GOPATH)
     - CGO_ENABLED=0 go get -v -u -d -t ./...
     - CGO_ENABLED=0 go run build/ci.go test
->>>>>>> b08471b9
